--- conflicted
+++ resolved
@@ -49,6 +49,8 @@
 	}
 	b.visit(b.Root)
 }
+
+
 func (b *Builder) build(n *Node) (err error) {
 	var buildErr error
 
@@ -199,7 +201,7 @@
 						filepath.Join(
 							"/tmp",
 							"build",
-							fmt.Sprintf("%s-%x", job.Target.GetName(), job.hashNode()),
+							fmt.Sprintf("%s-%x", job.Target.GetName(), job.HashNode()),
 							src,
 						),
 						filepath.Join(
@@ -229,33 +231,6 @@
 	Building
 )
 
-<<<<<<< HEAD
-=======
-type ByName []*Node
-
-func (a ByName) Len() int      { return len(a) }
-func (a ByName) Swap(i, j int) { a[i], a[j] = a[j], a[i] }
-func (a ByName) Less(i, j int) bool {
-	return strings.Compare(a[i].Target.GetName(), a[j].Target.GetName()) > 0
-}
-
-func (n *Node) HashNode() []byte {
-	h := sha1.New()
-	h.Write(n.Target.Hash())
-	util.HashStrings(h, n.Target.GetDependencies())
-	var bn ByName
-	for _, e := range n.Children {
-		bn = append(bn, e)
-
-	}
-	sort.Sort(bn)
-	for _, e := range bn {
-		h.Write(e.HashNode())
-	}
-	return h.Sum(nil)
-}
-
->>>>>>> f06da84c
 func (b *Builder) visit(n *Node) {
 
 	// This is not an airplane so let's make sure children get their masks on before the parents.
